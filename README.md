--- conflicted
+++ resolved
@@ -1,17 +1,3 @@
-<<<<<<< HEAD
-# CAA Project 1 - Garbage Classification
-
-Project 1 of CAA UA 2025
-
-## Instruction 
-
-- First run the preprocess.ipynb file to download the files
-
-## [Dataset](https://www.kaggle.com/datasets/asdasdasasdas/garbage-classification/code?datasetId=81794&sortBy=voteCount)
-
-## Authors
-
-=======
 # CAA Project 1 - Garbage Classification
 
 Project 1 of CAA UA 2025
@@ -26,5 +12,4 @@
 
 ## Authors
 
->>>>>>> 6ad35442
 - Diogo Machado Marto NºMec 108298